--- conflicted
+++ resolved
@@ -318,16 +318,7 @@
 	return retval;
 }
 
-<<<<<<< HEAD
-u32 flow_hash(const struct odp_flow_key *key)
-=======
-struct sw_flow *flow_cast(const struct tbl_node *node)
-{
-	return container_of(node, struct sw_flow, tbl_node);
-}
-
 u32 flow_hash(const struct xflow_key *key)
->>>>>>> 95ee79a8
 {
 	return jhash2((u32*)key, sizeof *key / sizeof(u32), hash_seed);
 }
