/*
 * Copyright (c) 2008, 2009 Nicira Networks.
 *
 * Licensed under the Apache License, Version 2.0 (the "License");
 * you may not use this file except in compliance with the License.
 * You may obtain a copy of the License at:
 *
 *     http://www.apache.org/licenses/LICENSE-2.0
 *
 * Unless required by applicable law or agreed to in writing, software
 * distributed under the License is distributed on an "AS IS" BASIS,
 * WITHOUT WARRANTIES OR CONDITIONS OF ANY KIND, either express or implied.
 * See the License for the specific language governing permissions and
 * limitations under the License.
 */


#ifndef DPIF_H
#define DPIF_H 1

/* Operations for the datapath running in the local kernel.  The interface can
 * generalize to multiple types of local datapaths, but the implementation only
 * supports the openflow kernel module. */

#include "openvswitch/datapath-protocol.h"
#include <stdbool.h>
#include <stddef.h>
#include <stdint.h>

struct dpif;
struct ofpbuf;
struct svec;

void dp_run(void);
void dp_wait(void);
int dp_enumerate(struct svec *);

<<<<<<< HEAD
int dp_enumerate(struct svec *);

int dpif_open(const char *name, struct dpif *);
int dpif_create(const char *name, struct dpif *);
=======
int dpif_open(const char *name, struct dpif **);
int dpif_create(const char *name, struct dpif **);
>>>>>>> 6dd3fad4
void dpif_close(struct dpif *);

const char *dpif_name(const struct dpif *);
int dpif_get_all_names(const struct dpif *, struct svec *);

int dpif_delete(struct dpif *);

int dpif_get_dp_stats(const struct dpif *, struct odp_stats *);
int dpif_get_drop_frags(const struct dpif *, bool *drop_frags);
int dpif_set_drop_frags(struct dpif *, bool drop_frags);

int dpif_port_add(struct dpif *, const char *devname, uint16_t flags,
                  uint16_t *port_no);
int dpif_port_del(struct dpif *, uint16_t port_no);
int dpif_port_query_by_number(const struct dpif *, uint16_t port_no,
                              struct odp_port *);
int dpif_port_query_by_name(const struct dpif *, const char *devname,
                            struct odp_port *);
int dpif_port_get_name(struct dpif *, uint16_t port_no,
                       char *name, size_t name_size);
int dpif_port_list(const struct dpif *, struct odp_port **, size_t *n_ports);

int dpif_port_poll(const struct dpif *, char **devnamep);
void dpif_port_poll_wait(const struct dpif *);

int dpif_port_group_get(const struct dpif *, uint16_t group,
                        uint16_t **ports, size_t *n_ports);
int dpif_port_group_set(struct dpif *, uint16_t group,
                        const uint16_t ports[], size_t n_ports);

int dpif_flow_flush(struct dpif *);
int dpif_flow_put(struct dpif *, struct odp_flow_put *);
int dpif_flow_del(struct dpif *, struct odp_flow *);
int dpif_flow_get(const struct dpif *, struct odp_flow *);
int dpif_flow_get_multiple(const struct dpif *, struct odp_flow[], size_t n);
int dpif_flow_list(const struct dpif *, struct odp_flow[], size_t n,
                   size_t *n_out);
int dpif_flow_list_all(const struct dpif *,
                       struct odp_flow **flowsp, size_t *np);

int dpif_execute(struct dpif *, uint16_t in_port,
                 const union odp_action[], size_t n_actions,
                 const struct ofpbuf *);

int dpif_recv_get_mask(const struct dpif *, int *listen_mask);
int dpif_recv_set_mask(struct dpif *, int listen_mask);
int dpif_recv(struct dpif *, struct ofpbuf **);
int dpif_recv_purge(struct dpif *);
void dpif_recv_wait(struct dpif *);

void dpif_get_netflow_ids(const struct dpif *,
                          uint8_t *engine_type, uint8_t *engine_id);

#endif /* dpif.h */<|MERGE_RESOLUTION|>--- conflicted
+++ resolved
@@ -35,15 +35,8 @@
 void dp_wait(void);
 int dp_enumerate(struct svec *);
 
-<<<<<<< HEAD
-int dp_enumerate(struct svec *);
-
-int dpif_open(const char *name, struct dpif *);
-int dpif_create(const char *name, struct dpif *);
-=======
 int dpif_open(const char *name, struct dpif **);
 int dpif_create(const char *name, struct dpif **);
->>>>>>> 6dd3fad4
 void dpif_close(struct dpif *);
 
 const char *dpif_name(const struct dpif *);
