# Copyright (C) 2009, 2010 Nicira Networks, Inc.
#
# Copying and distribution of this file, with or without modification,
# are permitted in any medium without royalty provided the copyright
# notice and this notice are preserved.  This file is offered as-is,
# without warranty of any kind.

noinst_LIBRARIES += lib/libopenvswitch.a

lib_libopenvswitch_a_SOURCES = \
	lib/aes128.c \
	lib/aes128.h \
	lib/backtrace.c \
	lib/backtrace.h \
	lib/bitmap.c \
	lib/bitmap.h \
	lib/byteq.c \
	lib/byteq.h \
	lib/classifier.c \
	lib/classifier.h \
	lib/command-line.c \
	lib/command-line.h \
	lib/compiler.h \
	lib/coverage-counters.h \
	lib/coverage.c \
	lib/coverage.h \
	lib/csum.c \
	lib/csum.h \
	lib/daemon.c \
	lib/daemon.h \
	lib/dhcp-client.c \
	lib/dhcp-client.h \
	lib/dhcp.c \
	lib/dhcp.h \
	lib/dhparams.h \
	lib/dirs.h \
	lib/dynamic-string.c \
	lib/dynamic-string.h \
	lib/fatal-signal.c \
	lib/fatal-signal.h \
	lib/flow.c \
	lib/flow.h \
	lib/hash.c \
	lib/hash.h \
	lib/hmap.c \
	lib/hmap.h \
	lib/json.c \
	lib/json.h \
	lib/jsonrpc.c \
	lib/jsonrpc.h \
	lib/leak-checker.c \
	lib/leak-checker.h \
	lib/learning-switch.c \
	lib/learning-switch.h \
	lib/list.c \
	lib/list.h \
	lib/lockfile.c \
	lib/lockfile.h \
	lib/mac-learning.c \
	lib/mac-learning.h \
	lib/netdev-provider.h \
	lib/netdev.c \
	lib/netdev.h \
<<<<<<< HEAD
	lib/odp-util.c \
	lib/odp-util.h \
	lib/ofp-parse.c \
	lib/ofp-parse.h \
=======
>>>>>>> 95ee79a8
	lib/ofp-print.c \
	lib/ofp-print.h \
	lib/ofp-util.c \
	lib/ofp-util.h \
	lib/ofpbuf.c \
	lib/ofpbuf.h \
	lib/ovsdb-data.c \
	lib/ovsdb-data.h \
	lib/ovsdb-error.c \
	lib/ovsdb-error.h \
	lib/ovsdb-idl-provider.h \
	lib/ovsdb-idl.c \
	lib/ovsdb-idl.h \
	lib/ovsdb-parser.c \
	lib/ovsdb-parser.h \
	lib/ovsdb-types.c \
	lib/ovsdb-types.h \
	lib/packets.c \
	lib/packets.h \
	lib/pcap.c \
	lib/pcap.h \
	lib/poll-loop.c \
	lib/poll-loop.h \
	lib/port-array.c \
	lib/port-array.h \
	lib/process.c \
	lib/process.h \
	lib/queue.c \
	lib/queue.h \
	lib/random.c \
	lib/random.h \
	lib/rconn.c \
	lib/rconn.h \
	lib/reconnect.c \
	lib/reconnect.h \
	lib/sat-math.h \
	lib/sha1.c \
	lib/sha1.h \
	lib/shash.c \
	lib/shash.h \
	lib/signals.c \
	lib/signals.h \
	lib/socket-util.c \
	lib/socket-util.h \
	lib/sort.c \
	lib/sort.h \
	lib/stp.c \
	lib/stp.h \
	lib/stream-fd.c \
	lib/stream-fd.h \
	lib/stream-provider.h \
	lib/stream-ssl.h \
	lib/stream-tcp.c \
	lib/stream-unix.c \
	lib/stream.c \
	lib/stream.h \
	lib/string.h \
	lib/svec.c \
	lib/svec.h \
	lib/tag.c \
	lib/tag.h \
	lib/timeval.c \
	lib/timeval.h \
	lib/type-props.h \
	lib/unaligned.h \
	lib/unicode.c \
	lib/unicode.h \
	lib/unixctl.c \
	lib/unixctl.h \
	lib/util.c \
	lib/util.h \
	lib/uuid.c \
	lib/uuid.h \
	lib/valgrind.h \
	lib/vconn-provider.h \
	lib/vconn-stream.c \
	lib/vconn.c \
	lib/vconn.h \
	lib/vlog-modules.def \
	lib/vlog.c \
	lib/vlog.h \
	lib/xfif-linux.c \
	lib/xfif-netdev.c \
	lib/xfif-provider.h \
	lib/xfif.c \
	lib/xfif.h \
	lib/xflow-util.c \
	lib/xflow-util.h \
	lib/xtoxll.h
nodist_lib_libopenvswitch_a_SOURCES = \
	lib/coverage-counters.c \
	lib/dirs.c
CLEANFILES += $(nodist_lib_libopenvswitch_a_SOURCES)

noinst_LIBRARIES += lib/libsflow.a
lib_libsflow_a_SOURCES = \
	lib/sflow_api.h \
	lib/sflow.h \
	lib/sflow_agent.c \
	lib/sflow_sampler.c \
	lib/sflow_poller.c \
	lib/sflow_receiver.c
lib_libsflow_a_CFLAGS = $(AM_CFLAGS)
if HAVE_WNO_UNUSED
lib_libsflow_a_CFLAGS += -Wno-unused
endif
if HAVE_WNO_UNUSED_PARAMETER
lib_libsflow_a_CFLAGS += -Wno-unused-parameter
endif

if HAVE_NETLINK
lib_libopenvswitch_a_SOURCES += \
	lib/netdev-gre.c \
	lib/netdev-linux.c \
	lib/netdev-patch.c \
	lib/netdev-vport.c \
	lib/netdev-vport.h \
	lib/netlink-protocol.h \
	lib/netlink.c \
	lib/netlink.h \
	lib/rtnetlink.c \
	lib/rtnetlink.h \
	lib/xfif-linux.c
endif

if HAVE_OPENSSL
lib_libopenvswitch_a_SOURCES += lib/stream-ssl.c
nodist_lib_libopenvswitch_a_SOURCES += lib/dhparams.c
lib/dhparams.c: lib/dh1024.pem lib/dh2048.pem lib/dh4096.pem
	(echo '#include "lib/dhparams.h"' &&				\
	 openssl dhparam -C -in $(srcdir)/lib/dh1024.pem -noout &&	\
	 openssl dhparam -C -in $(srcdir)/lib/dh2048.pem -noout &&	\
	 openssl dhparam -C -in $(srcdir)/lib/dh4096.pem -noout)	\
	| sed 's/\(get_dh[0-9]*\)()/\1(void)/' > lib/dhparams.c.tmp
	mv lib/dhparams.c.tmp lib/dhparams.c
endif

EXTRA_DIST += \
	lib/dh1024.pem \
	lib/dh2048.pem \
	lib/dh4096.pem \
	lib/dhparams.h

EXTRA_DIST += \
	lib/common-syn.man \
	lib/common.man \
	lib/daemon-syn.man \
	lib/daemon.man \
	lib/leak-checker.man \
	lib/ssl-bootstrap-syn.man \
	lib/ssl-bootstrap.man \
	lib/ssl-peer-ca-cert.man \
	lib/ssl-syn.man \
	lib/ssl.man \
	lib/unixctl.man \
	lib/unixctl-syn.man \
	lib/vconn-active.man \
	lib/vconn-passive.man \
	lib/vlog-syn.man \
	lib/vlog-unixctl.man \
	lib/vlog.man \
	lib/xfif.man

lib/dirs.c: Makefile
	($(ro_c) && \
	 echo 'const char ovs_pkgdatadir[] = "$(pkgdatadir)";' && \
	 echo 'const char ovs_rundir[] = "@RUNDIR@";' && \
	 echo 'const char ovs_logdir[] = "@LOGDIR@";' && \
	 echo 'const char ovs_bindir[] = "$(bindir)";') > lib/dirs.c.tmp
	mv lib/dirs.c.tmp lib/dirs.c

install-data-local:
	$(MKDIR_P) $(DESTDIR)$(RUNDIR)
	$(MKDIR_P) $(DESTDIR)$(PKIDIR)
	$(MKDIR_P) $(DESTDIR)$(LOGDIR)

# All the source files that have coverage counters.
COVERAGE_FILES = \
	lib/flow.c \
	lib/hmap.c \
	lib/lockfile.c \
	lib/mac-learning.c \
	lib/netdev-linux.c \
	lib/netdev.c \
	lib/netlink.c \
	lib/poll-loop.c \
	lib/process.c \
	lib/rconn.c \
	lib/rtnetlink.c \
	lib/stream.c \
	lib/timeval.c \
	lib/unixctl.c \
	lib/util.c \
	lib/vconn.c \
	lib/xfif.c \
	lib/xflow-util.c \
	ofproto/ofproto.c \
	ofproto/pktbuf.c \
	ofproto/wdp.c \
	ofproto/wdp-xflow.c \
	vswitchd/bridge.c \
	vswitchd/ovs-brcompatd.c
lib/coverage-counters.c: $(COVERAGE_FILES) lib/coverage-scan.pl
	(cd $(srcdir) && $(PERL) lib/coverage-scan.pl $(COVERAGE_FILES)) > $@.tmp
	mv $@.tmp $@
EXTRA_DIST += lib/coverage-scan.pl

ALL_LOCAL += check-vlog-modules
check-vlog-modules:
	cd $(srcdir) && build-aux/check-vlog-modules
.PHONY: check-vlog-modules
EXTRA_DIST += build-aux/check-vlog-modules<|MERGE_RESOLUTION|>--- conflicted
+++ resolved
@@ -61,13 +61,8 @@
 	lib/netdev-provider.h \
 	lib/netdev.c \
 	lib/netdev.h \
-<<<<<<< HEAD
-	lib/odp-util.c \
-	lib/odp-util.h \
 	lib/ofp-parse.c \
 	lib/ofp-parse.h \
-=======
->>>>>>> 95ee79a8
 	lib/ofp-print.c \
 	lib/ofp-print.h \
 	lib/ofp-util.c \
