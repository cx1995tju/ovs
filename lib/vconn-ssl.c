--- conflicted
+++ resolved
@@ -280,11 +280,6 @@
 static int
 ssl_open(const char *name, char *suffix, struct vconn **vconnp)
 {
-<<<<<<< HEAD
-    char *save_ptr = NULL;
-    char *host_name, *port_string;
-=======
->>>>>>> 6dd3fad4
     struct sockaddr_in sin;
     int error, fd;
 
